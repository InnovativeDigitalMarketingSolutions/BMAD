#!/usr/bin/env python3
"""
Product Owner Agent voor BMAD
"""
import argparse
import logging
import time
from bmad.agents.core.message_bus import publish, subscribe
from bmad.agents.core.supabase_context import save_context, get_context
<<<<<<< HEAD
from bmad.agents.core.llm_client import ask_openai_with_confidence as ask_openai
from bmad.agents.core.confidence_scoring import confidence_scoring, create_review_request, format_confidence_message
=======
from bmad.agents.core.llm_client import ask_openai
>>>>>>> f20dc6a5
from bmad.projects.project_manager import project_manager
from dotenv import load_dotenv
load_dotenv()


def main():
    parser = argparse.ArgumentParser(description="Product Owner Agent")
    parser.add_argument(
        "command", nargs="?", default="help", help="Commando voor de agent"
    )
    parser.add_argument("--input", "-i", help="Input voor het commando")
    args = parser.parse_args()
    
    if args.command == "help":
        show_help()
    elif args.command == "create-story":
        if args.input:
            create_user_story(args.input)
        else:
            create_bmad_frontend_story()
    elif args.command == "show-vision":
        show_bmad_vision()
    else:
        print(f"Commando '{args.command}' wordt uitgevoerd (stub)")

def show_help():
    print("""
🎯 ProductOwner Agent - Beschikbare commando's:

  create-story [--input "requirement"]  - Maak een user story
  show-vision                           - Toon BMAD visie
  help                                  - Toon deze help

Voorbeelden:
  python -m bmad.agents.Agent.ProductOwner.product_owner create-story
  python -m bmad.agents.Agent.ProductOwner.product_owner create-story --input "Dashboard voor agent monitoring"
""")

def create_bmad_frontend_story():
    """Maak user stories voor het huidige project."""
    # Haal project context op
    project_context = project_manager.get_project_context()
    
    if not project_context:
        print("❌ Geen project geladen! Laad eerst een project met:")
        print("   python -m bmad.projects.cli load <project_name>")
        return
    
    project_name = project_context["project_name"]
    project_type = project_context["config"]["project_type"]
    requirements = project_context["requirements"]
    
    print(f"🎯 ProductOwner - User Stories voor '{project_name}' ({project_type})")
    print("=" * 60)
    
    # Toon huidige requirements
    if requirements:
        print("📋 Huidige Requirements:")
        for category, reqs in requirements.items():
            if reqs:
                print(f"  {category}:")
                for req in reqs:
                    print(f"    - {req['description']}")
        print()
    
    # Vraag gebruiker om input
    print("🤔 Wat wil je dat ik doe?")
    print("1. Genereer user stories voor alle requirements")
    print("2. Genereer user stories voor specifieke categorie")
    print("3. Genereer user stories voor nieuwe feature")
    print("4. Review en verbeter bestaande user stories")
    
    choice = input("\nKies een optie (1-4) of beschrijf je eigen opdracht: ").strip()
    
    if choice == "1":
        # Genereer user stories voor alle requirements
        all_requirements = []
        for category, reqs in requirements.items():
            for req in reqs:
                all_requirements.append(f"{category}: {req['description']}")
        
        requirements_text = "\n".join(all_requirements) if all_requirements else "Geen requirements gedefinieerd"
        
        prompt = f"""
        Schrijf gedetailleerde user stories in Gherkin-formaat voor het project '{project_name}' ({project_type}).
        
        Requirements:
        {requirements_text}
        
        Geef voor elke requirement een user story met acceptatiecriteria.
        Focus op functionaliteit die de gebruiker nodig heeft.
        """
    
    elif choice == "2":
        category = input("Welke categorie? (functional/non_functional/technical): ").strip()
        reqs = requirements.get(category, [])
        if reqs:
            requirements_text = "\n".join([req['description'] for req in reqs])
            prompt = f"""
            Schrijf user stories voor de {category} requirements van project '{project_name}':
            
            {requirements_text}
            
            Geef voor elke requirement een user story met acceptatiecriteria.
            """
        else:
            print(f"❌ Geen requirements gevonden in categorie '{category}'")
            return
    
    elif choice == "3":
        feature = input("Beschrijf de nieuwe feature: ").strip()
        prompt = f"""
        Schrijf user stories voor de nieuwe feature van project '{project_name}':
        
        Feature: {feature}
        
        Geef 3-5 user stories met acceptatiecriteria voor deze feature.
        """
    
    elif choice == "4":
        # Review bestaande user stories
        existing_stories = project_context.get("user_stories", [])
        if existing_stories:
            stories_text = "\n".join([f"{s['id']}. {s['story']}" for s in existing_stories])
            prompt = f"""
            Review en verbeter de bestaande user stories voor project '{project_name}':
            
            {stories_text}
            
            Geef verbeterde versies van deze user stories met betere acceptatiecriteria.
            """
        else:
            print("❌ Geen bestaande user stories gevonden")
            return
    
    else:
        # Custom opdracht
        prompt = f"""
        Opdracht: {choice}
        
        Project: {project_name} ({project_type})
        Requirements: {requirements}
        
        Schrijf user stories op basis van deze opdracht.
        """
    
    print("\n🔄 ProductOwner aan het werk...")
    result = ask_openai(prompt)
    
    print("\n🎯 User Stories:")
    print("=" * 50)
    print(result)
    print("=" * 50)
    
    # Sla de user stories op in project context
    project_manager.add_user_story(result, "high")
    
    # Publiceer event voor andere agents
    publish("user_stories_created", {
        "agent": "ProductOwner",
        "project": project_name,
        "status": "success"
    })

def create_user_story(requirement):
    """Maak een user story op basis van een specifieke requirement."""
    prompt = f"""
    Schrijf een user story in Gherkin-formaat voor de volgende requirement:
    
    {requirement}
    
    Geef een duidelijke user story met acceptatiecriteria.
    """
    
<<<<<<< HEAD
    # Context voor de LLM
    context = {
        "task": "create_user_story",
        "agent": "ProductOwner",
        "requirement": requirement
    }
    
    result = ask_openai(prompt, context=context)
=======
    result = ask_openai(prompt)
>>>>>>> f20dc6a5
    print(f"🎯 User Story voor: {requirement}")
    print("=" * 50)
    print(result)
    print("=" * 50)

def show_bmad_vision():
    """Toon de BMAD visie en strategie."""
    vision = """
    🚀 BMAD (Business Multi-Agent DevOps) Visie
    
    BMAD is een innovatief systeem dat AI-agents inzet voor DevOps en software development.
    
    Kernprincipes:
    - Multi-agent samenwerking
    - Human-in-the-loop workflows
    - Event-driven architectuur
    - Continuous feedback loops
    
    Doelstellingen:
    - Automatisering van repetitieve taken
    - Verbeterde code kwaliteit
    - Snellere development cycles
    - Betere team samenwerking
    
    Frontend Doel:
    - Centraal dashboard voor agent monitoring
    - Intuïtieve workflow management
    - Real-time insights en metrics
    - Eenvoudige API testing en debugging
    """
    
    print(vision)


def collaborate_example():
    """Voorbeeld van samenwerking: publiceer event en deel context via Supabase."""
    publish("backlog_updated", {"status": "success", "agent": "ProductOwner"})
    save_context("ProductOwner", {"backlog_status": "updated"})
    print("Event gepubliceerd en context opgeslagen.")
    context = get_context("ProductOwner")
    print(f"Opgehaalde context: {context}")


def ask_llm_user_story(requirement):
    """Vraag de LLM om een user story te genereren met confidence scoring."""
    prompt = f"""
    Schrijf een user story in Gherkin-formaat voor de volgende requirement:
    
    Requirement: {requirement}
    
    Geef een user story met:
    - Feature beschrijving
    - Scenario's met Given/When/Then
    - Acceptatiecriteria
    - Prioriteit (High/Medium/Low)
    """
    
    # Context voor confidence scoring
    context = {
        "task": "create_user_story",
        "agent": "ProductOwner",
        "requirement": requirement
    }
    
    # Gebruik confidence scoring
    result = ask_openai_with_confidence(prompt, context)
    
    # Enhance output met confidence scoring
    enhanced_output = confidence_scoring.enhance_agent_output(
        output=result["answer"],
        agent_name="ProductOwner",
        task_type="create_user_story",
        context=context
    )
    
    # Log confidence info
    print(f"🎯 Confidence Score: {enhanced_output['confidence']:.2f} ({enhanced_output['review_level']})")
    
    # Als review vereist is, maak review request
    if enhanced_output["review_required"]:
        review_request = create_review_request(enhanced_output)
        print("🔍 Review vereist - User story wordt ter goedkeuring voorgelegd")
        print(format_confidence_message(enhanced_output))
        
        # TODO: Stuur review request naar Slack of andere kanalen
        # publish("review_requested", review_request)
    
    return enhanced_output["output"]


def on_user_story_requested(event):
    requirement = event.get("requirement", "Onbekende requirement")
    context = event.get("context", "")
    prompt = f"Schrijf een user story in Gherkin-formaat voor de volgende requirement: {requirement}. Context: {context}."
    result = ask_openai(prompt)
    print(f"[ProductOwner][LLM User Story automatisch]: {result}")


def on_feedback_sentiment_analyzed(event):
    sentiment = event.get("sentiment", "")
    motivatie = event.get("motivatie", "")
    feedback = event.get("feedback", "")
    if sentiment == "negatief":
        prompt = f"Schrijf een user story voor een verbetering op basis van deze negatieve feedback: '{feedback}'. Motivatie: {motivatie}. Geef alleen de user story en acceptatiecriteria, geen uitleg."
        structured_output = '{"user_story": "Als ... wil ik ... zodat ...", "acceptatiecriteria": ["...", "..."]}'
        result = ask_openai(prompt, structured_output=structured_output)
        print(f"[ProductOwner][LLM Verbeteruserstory]: {result}")


def handle_feature_planned(event):
    logging.info("[ProductOwner] Feature gepland, taken worden toegewezen...")
    # Simuleer taaktoewijzing
    time.sleep(1)
    publish("tasks_assigned", {"desc": "Taken toegewezen"})
    logging.info("[ProductOwner] Taken toegewezen, tasks_assigned gepubliceerd.")


if __name__ == "__main__":
    main()
    subscribe("user_story_requested", on_user_story_requested)
    subscribe("feedback_sentiment_analyzed", on_feedback_sentiment_analyzed)
    subscribe("feature_planned", handle_feature_planned)<|MERGE_RESOLUTION|>--- conflicted
+++ resolved
@@ -7,12 +7,8 @@
 import time
 from bmad.agents.core.message_bus import publish, subscribe
 from bmad.agents.core.supabase_context import save_context, get_context
-<<<<<<< HEAD
 from bmad.agents.core.llm_client import ask_openai_with_confidence as ask_openai
 from bmad.agents.core.confidence_scoring import confidence_scoring, create_review_request, format_confidence_message
-=======
-from bmad.agents.core.llm_client import ask_openai
->>>>>>> f20dc6a5
 from bmad.projects.project_manager import project_manager
 from dotenv import load_dotenv
 load_dotenv()
@@ -187,7 +183,7 @@
     Geef een duidelijke user story met acceptatiecriteria.
     """
     
-<<<<<<< HEAD
+
     # Context voor de LLM
     context = {
         "task": "create_user_story",
@@ -196,9 +192,6 @@
     }
     
     result = ask_openai(prompt, context=context)
-=======
-    result = ask_openai(prompt)
->>>>>>> f20dc6a5
     print(f"🎯 User Story voor: {requirement}")
     print("=" * 50)
     print(result)
