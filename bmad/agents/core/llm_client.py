import os
import requests
import hashlib
import json
import logging
import time
from typing import Dict, Any, Optional, Tuple

OPENAI_API_KEY = os.getenv("OPENAI_API_KEY")
OPENAI_MODEL = os.getenv("OPENAI_MODEL", "gpt-4.1-nano")
CACHE_DIR = os.getenv("LLM_CACHE_DIR", ".llm_cache")

logging.basicConfig(level=logging.INFO, format="[%(levelname)s] %(message)s")

os.makedirs(CACHE_DIR, exist_ok=True)

def _cache_key(prompt, model, temperature, max_tokens, logprobs):
    key = json.dumps({
        "prompt": prompt, 
        "model": model, 
        "temperature": temperature, 
        "max_tokens": max_tokens,
        "logprobs": logprobs
    }, sort_keys=True)
    return hashlib.sha256(key.encode()).hexdigest()

<<<<<<< HEAD
def calculate_confidence_from_logprobs(logprobs_data):
    """
    Bereken confidence score uit OpenAI logprobs data.
    :param logprobs_data: Logprobs data van OpenAI response
    :return: Confidence score tussen 0.0 en 1.0
    """
    if not logprobs_data:
        return 0.5  # Default confidence als geen logprobs beschikbaar
    
    try:
        # Bereken gemiddelde logprob per token
        total_logprob = 0
        token_count = 0
        
        for choice in logprobs_data.get("choices", []):
            for token in choice.get("logprobs", {}).get("content", []):
                if "logprob" in token:
                    total_logprob += token["logprob"]
                    token_count += 1
        
        if token_count == 0:
            return 0.5
        
        avg_logprob = total_logprob / token_count
        
        # Converteer logprob naar confidence score (0.0 - 1.0)
        # Logprobs zijn meestal negatief, hogere (minder negatieve) waarden = hogere confidence
        confidence = min(1.0, max(0.0, (avg_logprob + 2.0) / 2.0))
        
        return confidence
    
    except Exception as e:
        logging.warning(f"Error calculating confidence from logprobs: {e}")
        return 0.5

def assess_complexity(task_description: str) -> float:
    """
    Beoordeel de complexiteit van een taak op basis van keywords en context.
    :param task_description: Beschrijving van de taak
    :return: Complexity score tussen 0.0 (eenvoudig) en 1.0 (zeer complex)
    """
    complexity_keywords = {
        "high": ["architect", "design", "security", "authentication", "deployment", "infrastructure", "database", "api"],
        "medium": ["integration", "testing", "optimization", "refactoring", "documentation"],
        "low": ["simple", "basic", "update", "fix", "minor", "small"]
    }
    
    task_lower = task_description.lower()
    complexity_score = 0.5  # Default medium complexity
    
    # Tel keywords per complexiteitsniveau
    high_count = sum(1 for keyword in complexity_keywords["high"] if keyword in task_lower)
    medium_count = sum(1 for keyword in complexity_keywords["medium"] if keyword in task_lower)
    low_count = sum(1 for keyword in complexity_keywords["low"] if keyword in task_lower)
    
    # Bereken gewogen score
    if high_count > 0:
        complexity_score = 0.8 + (high_count * 0.1)
    elif medium_count > 0:
        complexity_score = 0.5 + (medium_count * 0.1)
    elif low_count > 0:
        complexity_score = 0.2 + (low_count * 0.1)
    
    return min(1.0, complexity_score)

def assess_security_risk(output: str, context: Dict[str, Any]) -> float:
    """
    Beoordeel security risico van agent output.
    :param output: Agent output
    :param context: Context informatie
    :return: Security risk score tussen 0.0 (geen risico) en 1.0 (hoog risico)
    """
    security_keywords = [
        "password", "token", "key", "secret", "auth", "login", "admin", "root",
        "delete", "drop", "remove", "update", "modify", "change", "deploy"
    ]
    
    output_lower = output.lower()
    context_lower = str(context).lower()
    
    # Tel security-gerelateerde keywords
    security_count = sum(1 for keyword in security_keywords if keyword in output_lower)
    context_security_count = sum(1 for keyword in security_keywords if keyword in context_lower)
    
    # Bereken risico score
    risk_score = min(1.0, (security_count + context_security_count) * 0.1)
    
    # Verhoog risico voor bepaalde agent types
    agent_type = context.get("agent", "").lower()
    if "security" in agent_type or "admin" in agent_type:
        risk_score = min(1.0, risk_score + 0.2)
    
    return risk_score

def get_agent_success_rate(agent_name: str) -> float:
    """
    Haal historische success rate op voor een agent.
    :param agent_name: Naam van de agent
    :return: Success rate tussen 0.0 en 1.0
    """
    # TODO: Implementeer database lookup voor agent metrics
    # Voor nu: default success rates gebaseerd op agent type
    default_rates = {
        "ProductOwner": 0.92,
        "Architect": 0.89,
        "BackendDeveloper": 0.85,
        "FrontendDeveloper": 0.87,
        "FullstackDeveloper": 0.83,
        "TestEngineer": 0.90,
        "SecurityDeveloper": 0.88,
        "DevOpsInfra": 0.86
    }
    
    return default_rates.get(agent_name, 0.8)

def calculate_confidence(output: str, context: Dict[str, Any]) -> float:
    """
    Bereken overall confidence score voor agent output.
    :param output: Agent output
    :param context: Context informatie
    :return: Confidence score tussen 0.0 en 1.0
    """
    confidence = 0.0
    
    # LLM confidence (als beschikbaar)
    llm_confidence = context.get("llm_confidence", 0.5)
    confidence += llm_confidence * 0.3
    
    # Code quality (als applicable)
    if "code" in output.lower() or "function" in output.lower():
        # Simpele code quality check
        code_quality = 0.8 if "def " in output or "class " in output else 0.6
        confidence += code_quality * 0.2
    else:
        confidence += 0.7 * 0.2  # Default voor non-code output
    
    # Complexity assessment
    task_description = context.get("task", "")
    complexity = assess_complexity(task_description)
    confidence += (1 - complexity) * 0.2
    
    # Security risk
    security_risk = assess_security_risk(output, context)
    confidence += (1 - security_risk) * 0.15
    
    # Historical success
    agent_name = context.get("agent", "")
    agent_success_rate = get_agent_success_rate(agent_name)
    confidence += agent_success_rate * 0.15
    
    return min(confidence, 1.0)

def ask_openai_with_confidence(
    prompt: str, 
    context: Dict[str, Any],
    model: Optional[str] = None, 
    temperature: float = 0.7, 
    max_tokens: int = 512, 
    structured_output: Optional[str] = None,
    include_logprobs: bool = True
) -> Dict[str, Any]:
    """
    Stuur een prompt naar OpenAI en ontvang antwoord met confidence scoring.
    :param prompt: De prompttekst
    :param context: Context informatie voor confidence calculation
    :param model: Modelnaam
    :param temperature: Creativiteit
    :param max_tokens: Maximaal aantal tokens
    :param structured_output: Optioneel JSON schema
    :param include_logprobs: Of logprobs moeten worden opgevraagd
    :return: Dict met answer, confidence, en metadata
    """
    if not OPENAI_API_KEY:
        raise RuntimeError("OPENAI_API_KEY niet gezet in environment!")
    
    if structured_output:
        prompt += f"\nGeef het antwoord als geldige JSON volgens dit voorbeeld:\n{structured_output}"
    
    model = model or OPENAI_MODEL
    cache_key = _cache_key(prompt, model, temperature, max_tokens, include_logprobs)
=======
def ask_openai(prompt, model=None, temperature=0.7, max_tokens=512, structured_output=None):
    """
    Stuur een prompt naar OpenAI en ontvang het antwoord. Optioneel structured_output (JSON schema/voorbeeld).
    :param prompt: De prompttekst (str)
    :param model: Modelnaam (str, default uit .env of 'gpt-4.1-nano')
    :param temperature: Creativiteit (float)
    :param max_tokens: Maximaal aantal tokens in antwoord (int)
    :param structured_output: Optioneel, string met JSON schema/voorbeeld
    :return: Antwoord van de LLM (str of dict)
    """
    if not OPENAI_API_KEY:
        raise RuntimeError("OPENAI_API_KEY niet gezet in environment!")
    if structured_output:
        prompt += f"\nGeef het antwoord als geldige JSON volgens dit voorbeeld:\n{structured_output}"
    model = model or OPENAI_MODEL
    cache_key = _cache_key(prompt, model, temperature, max_tokens)
>>>>>>> f20dc6a5
    cache_path = os.path.join(CACHE_DIR, f"{cache_key}.json")
    
    # Check cache
    if os.path.exists(cache_path):
        with open(cache_path, "r", encoding="utf-8") as f:
            cached = json.load(f)
        logging.info(f"[LLM][CACHE HIT] {prompt[:60]}...")
        
        # Recalculate confidence for cached response
        confidence = calculate_confidence(cached["answer"], context)
        return {
            "answer": cached["answer"],
            "confidence": confidence,
            "cached": True,
            "model": model,
            "timestamp": time.time()
        }
    
    # Prepare request
    url = "https://api.openai.com/v1/chat/completions"
    headers = {"Authorization": f"Bearer {OPENAI_API_KEY}"}
    data = {
        "model": model,
        "messages": [{"role": "user", "content": prompt}],
        "temperature": temperature,
        "max_tokens": max_tokens,
    }
<<<<<<< HEAD
    
    # Add logprobs if requested
    if include_logprobs and model in ["gpt-4", "gpt-4-turbo", "gpt-3.5-turbo"]:
        data["logprobs"] = True
        data["top_logprobs"] = 1
    
    logging.info(f"[LLM][REQUEST] {prompt[:60]}... [model={model}]")
    
    # Make request
=======
    logging.info(f"[LLM][REQUEST] {prompt[:60]}... [model={model}]")
>>>>>>> f20dc6a5
    response = requests.post(url, headers=headers, json=data)
    response.raise_for_status()
    response_data = response.json()
    
    # Extract answer
    answer = response_data["choices"][0]["message"]["content"]
    
    # Calculate confidence
    llm_confidence = 0.5  # Default
    if include_logprobs and "logprobs" in response_data:
        llm_confidence = calculate_confidence_from_logprobs(response_data)
    
    # Update context with LLM confidence
    context["llm_confidence"] = llm_confidence
    
    # Calculate overall confidence
    confidence = calculate_confidence(answer, context)
    
    # Cache response
    with open(cache_path, "w", encoding="utf-8") as f:
        json.dump({
            "prompt": prompt, 
            "answer": answer,
            "llm_confidence": llm_confidence
        }, f)
    
    logging.info(f"[LLM][RESPONSE] {answer[:60]}... [confidence={confidence:.2f}]")
    
    # Parse JSON if structured output requested
    if structured_output:
        try:
            parsed_answer = json.loads(answer)
            return {
                "answer": parsed_answer,
                "confidence": confidence,
                "cached": False,
                "model": model,
                "timestamp": time.time(),
                "llm_confidence": llm_confidence
            }
        except Exception:
            return {
                "answer": answer,
                "confidence": confidence,
                "cached": False,
                "model": model,
                "timestamp": time.time(),
                "llm_confidence": llm_confidence
            }
    
    return {
        "answer": answer,
        "confidence": confidence,
        "cached": False,
        "model": model,
        "timestamp": time.time(),
        "llm_confidence": llm_confidence
    }

def ask_openai(prompt, context=None, model=None, temperature=0.7, max_tokens=512, structured_output=None):
    """
    Legacy functie voor backward compatibility.
    """
    if context is None:
        context = {"task": "general", "agent": "unknown"}
    result = ask_openai_with_confidence(prompt, context, model, temperature, max_tokens, structured_output)
    return result["answer"] <|MERGE_RESOLUTION|>--- conflicted
+++ resolved
@@ -24,7 +24,6 @@
     }, sort_keys=True)
     return hashlib.sha256(key.encode()).hexdigest()
 
-<<<<<<< HEAD
 def calculate_confidence_from_logprobs(logprobs_data):
     """
     Bereken confidence score uit OpenAI logprobs data.
@@ -205,7 +204,8 @@
     
     model = model or OPENAI_MODEL
     cache_key = _cache_key(prompt, model, temperature, max_tokens, include_logprobs)
-=======
+    cache_path = os.path.join(CACHE_DIR, f"{cache_key}.json")
+
 def ask_openai(prompt, model=None, temperature=0.7, max_tokens=512, structured_output=None):
     """
     Stuur een prompt naar OpenAI en ontvang het antwoord. Optioneel structured_output (JSON schema/voorbeeld).
@@ -222,7 +222,6 @@
         prompt += f"\nGeef het antwoord als geldige JSON volgens dit voorbeeld:\n{structured_output}"
     model = model or OPENAI_MODEL
     cache_key = _cache_key(prompt, model, temperature, max_tokens)
->>>>>>> f20dc6a5
     cache_path = os.path.join(CACHE_DIR, f"{cache_key}.json")
     
     # Check cache
@@ -250,7 +249,6 @@
         "temperature": temperature,
         "max_tokens": max_tokens,
     }
-<<<<<<< HEAD
     
     # Add logprobs if requested
     if include_logprobs and model in ["gpt-4", "gpt-4-turbo", "gpt-3.5-turbo"]:
@@ -259,10 +257,6 @@
     
     logging.info(f"[LLM][REQUEST] {prompt[:60]}... [model={model}]")
     
-    # Make request
-=======
-    logging.info(f"[LLM][REQUEST] {prompt[:60]}... [model={model}]")
->>>>>>> f20dc6a5
     response = requests.post(url, headers=headers, json=data)
     response.raise_for_status()
     response_data = response.json()
